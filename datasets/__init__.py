--- conflicted
+++ resolved
@@ -1,6 +1,5 @@
 # Copyright (c) IFM Lab. All rights reserved.
-<<<<<<< HEAD
-=======
+
 from .toy_dataset import ToyDataset
 from .gstvqa_dataset import GSTVQADataset
 from .clipsim_dataset import CLIPSimDataset
@@ -13,4 +12,3 @@
 
 __all__ = ['ToyDataset', 'GSTVQADataset', 'CLIPSimDataset', 'KineticsDataset', 'KONVID1KDataset_ModularBVQA', 'VideoPhyDataset', 'CLIPTempDataset',
            'BLIPSimDataset', 'PickScoreDataset']
->>>>>>> d09aaf3e
